# Copyright 2016 Intel Corporation
#
# Licensed under the Apache License, Version 2.0 (the "License");
# you may not use this file except in compliance with the License.
# You may obtain a copy of the License at
#
#     http://www.apache.org/licenses/LICENSE-2.0
#
# Unless required by applicable law or agreed to in writing, software
# distributed under the License is distributed on an "AS IS" BASIS,
# WITHOUT WARRANTIES OR CONDITIONS OF ANY KIND, either express or implied.
# See the License for the specific language governing permissions and
# limitations under the License.
# ------------------------------------------------------------------------------

import logging

from mktplace.transactions import market_place_object_update
from mktplace.transactions import participant_update

logger = logging.getLogger(__name__)


class AssetTypeObject(market_place_object_update.MarketPlaceObject):
    ObjectTypeName = 'AssetType'

    @classmethod
    def is_valid_object(cls, store, objectid):
        obj = cls.get_valid_object(store, objectid)
        if not obj:
            return False

        if not participant_update.ParticipantObject.is_valid_object(
                store, obj.get('creator')):
            return False

        return True

    def __init__(self, objectid=None, minfo={}):
        super(AssetTypeObject, self).__init__(objectid, minfo)

        self.CreatorID = minfo.get('creator', '**UNKNOWN**')
        self.Restricted = bool(minfo.get('restricted', True))
        self.Description = minfo.get('description', '')
        self.Name = minfo.get('name', '')

    def dump(self):
        result = super(AssetTypeObject, self).dump()

        result['creator'] = self.CreatorID
        result['restricted'] = self.Restricted
        result['description'] = self.Description
        result['name'] = self.Name

        return result


class Register(market_place_object_update.Register):
    UpdateType = '/mktplace.transactions.AssetTypeUpdate/Register'
    ObjectType = AssetTypeObject
    CreatorType = participant_update.ParticipantObject

    def __init__(self, transaction=None, minfo={}):
        super(Register, self).__init__(transaction, minfo)

        self.CreatorID = minfo.get('CreatorID', '**UNKNOWN**')
        self.Restricted = bool(minfo.get('Restricted', True))
        self.Description = minfo.get('Description', '')
        self.Name = minfo.get('Name', '')

    @property
    def References(self):
        return [self.CreatorID]

    def is_valid(self, store):
        if not super(Register, self).is_valid(store):
            return False

        if not self.is_permitted(store):
            return False

        return True

    def apply(self, store):
        pobj = self.ObjectType(self.ObjectID)

        pobj.CreatorID = self.CreatorID
        pobj.Restricted = self.Restricted
        pobj.Description = self.Description
        pobj.Name = self.Name

        store[self.ObjectID] = pobj.dump()

    def dump(self):
        result = super(Register, self).dump()

        result['CreatorID'] = self.CreatorID
        result['Restricted'] = self.Restricted
        result['Description'] = self.Description
        result['Name'] = self.Name

        return result


class Unregister(market_place_object_update.Unregister):
    UpdateType = '/mktplace.transactions.AssetTypeUpdate/Unregister'
    ObjectType = AssetTypeObject
    CreatorType = participant_update.ParticipantObject

    def __init__(self, transaction=None, minfo={}):
        super(Unregister, self).__init__(transaction, minfo)

    def is_valid(self, store):
        if not super(Unregister, self).is_valid(store):
            return False

        if not self.is_permitted(store):
            return False

        return True

<<<<<<< HEAD
class UpdateDescription(market_place_object_update.UpdateDescription) :
=======

class UpdateDescription(market_place_object_update.UpdateDescription):
>>>>>>> b9d3af8b
    UpdateType = '/mktplace.transactions.AssetTypeUpdate/UpdateDescription'
    ObjectType = AssetTypeObject
    CreatorType = participant_update.ParticipantObject


<<<<<<< HEAD
class UpdateName(market_place_object_update.UpdateName) :
    UpdateType = '/mktplace.transactions.AssetTypeUpdate/UpdateName'
    ObjectType = AssetTypeObject
    CreatorType = participant_update.ParticipantObject
=======
class UpdateName(market_place_object_update.UpdateName):
    UpdateType = '/mktplace.transactions.AssetTypeUpdate/UpdateName'
    ObjectType = AssetTypeObject
    CreatorType = participant_update.ParticipantObject
>>>>>>> b9d3af8b
<|MERGE_RESOLUTION|>--- conflicted
+++ resolved
@@ -119,25 +119,14 @@
 
         return True
 
-<<<<<<< HEAD
-class UpdateDescription(market_place_object_update.UpdateDescription) :
-=======
 
 class UpdateDescription(market_place_object_update.UpdateDescription):
->>>>>>> b9d3af8b
     UpdateType = '/mktplace.transactions.AssetTypeUpdate/UpdateDescription'
     ObjectType = AssetTypeObject
     CreatorType = participant_update.ParticipantObject
 
 
-<<<<<<< HEAD
-class UpdateName(market_place_object_update.UpdateName) :
-    UpdateType = '/mktplace.transactions.AssetTypeUpdate/UpdateName'
-    ObjectType = AssetTypeObject
-    CreatorType = participant_update.ParticipantObject
-=======
 class UpdateName(market_place_object_update.UpdateName):
     UpdateType = '/mktplace.transactions.AssetTypeUpdate/UpdateName'
     ObjectType = AssetTypeObject
-    CreatorType = participant_update.ParticipantObject
->>>>>>> b9d3af8b
+    CreatorType = participant_update.ParticipantObject